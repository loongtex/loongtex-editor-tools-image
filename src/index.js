/**
 * Image Tool for the Editor.js
 *
 * @author CodeX <team@codex.so>
 * @license MIT
 * @see {@link https://github.com/editor-js/image}
 *
 * To developers.
 * To simplify Tool structure, we split it to 4 parts:
 *  1) index.js — main Tool's interface, public API and methods for working with data
 *  2) uploader.js — module that has methods for sending files via AJAX: from device, by URL or File pasting
 *  3) ui.js — module for UI manipulations: render, showing preloader, etc
 *  4) tunes.js — working with Block Tunes: render buttons, handle clicks
 *
 * For debug purposes there is a testing server
 * that can save uploaded files and return a Response {@link UploadResponseFormat}
 *
 *       $ node dev/server.js
 *
 * It will expose 8008 port, so you can pass http://localhost:8008 with the Tools config:
 *
 * image: {
 *   class: ImageTool,
 *   config: {
 *     endpoints: {
 *       byFile: 'http://localhost:8008/uploadFile',
 *       byUrl: 'http://localhost:8008/fetchUrl',
 *     }
 *   },
 * },
 */

/**
 * @typedef {object} ImageToolData
 * @description Image Tool's input and output data format
 * @property {string} caption — image caption
 * @property {boolean} withBorder - should image be rendered with border
 * @property {boolean} withBackground - should image be rendered with background
 * @property {boolean} stretched - should image be stretched to full width of container
 * @property {object} file — Image file data returned from backend
 * @property {string} file.url — image URL
 */

// eslint-disable-next-line
import css from './index.css';
import Ui from './ui';
import Tunes from './tunes';
import ToolboxIcon from './svg/toolbox.svg';
import Uploader from './uploader';

/**
 * @typedef {object} ImageConfig
 * @description Config supported by Tool
 * @property {object} endpoints - upload endpoints
 * @property {string} endpoints.byFile - upload by file
 * @property {string} endpoints.byUrl - upload by URL
 * @property {string} field - field name for uploaded image
 * @property {string} types - available mime-types
 * @property {string} captionPlaceholder - placeholder for Caption field
 * @property {object} additionalRequestData - any data to send with requests
 * @property {object} additionalRequestHeaders - allows to pass custom headers with Request
 * @property {string} buttonContent - overrides for Select File button
 * @property {object} [uploader] - optional custom uploader
 * @property {function(File): Promise.<UploadResponseFormat>} [uploader.uploadByFile] - method that upload image by File
 * @property {function(string): Promise.<UploadResponseFormat>} [uploader.uploadByUrl] - method that upload image by URL
 */

/**
 * @typedef {object} UploadResponseFormat
 * @description This format expected from backend on file uploading
 * @property {number} success - 1 for successful uploading, 0 for failure
 * @property {object} file - Object with file data.
 *                           'url' is required,
 *                           also can contain any additional data that will be saved and passed back
 * @property {string} file.url - [Required] image source URL
 */
export default class ImageTool {
  /**
   * Get Tool toolbox settings
   * icon - Tool icon's SVG
   * title - title to show in toolbox
   *
   * @returns {{icon: string, title: string}}
   */
  static get toolbox() {
    return {
      icon: ToolboxIcon,
      title: 'Image',
    };
  }

  /**
   * @param {object} tool - tool properties got from editor.js
   * @param {ImageToolData} tool.data - previously saved data
   * @param {ImageConfig} tool.config - user config for Tool
   * @param {object} tool.api - Editor.js API
   */
  constructor({ data, config, api }) {
    this.api = api;

    /**
     * Tool's initial config
     */
    this.config = {
      endpoints: config.endpoints || '',
      additionalRequestData: config.additionalRequestData || {},
      additionalRequestHeaders: config.additionalRequestHeaders || {},
      field: config.field || 'image',
      types: config.types || 'image/*',
      captionPlaceholder: this.api.i18n.t(config.captionPlaceholder || 'Caption'),
      buttonContent: config.buttonContent || '',
      uploader: config.uploader || undefined,
    };

    /**
     * Module for file uploading
     */
    this.uploader = new Uploader({
      config: this.config,
      onUpload: (response) => this.onUpload(response),
      onError: (error) => this.uploadingFailed(error),
    });

    /**
     * Module for working with UI
     */
    this.ui = new Ui({
      api,
      config: this.config,
      onSelectFile: () => {
        this.uploader.uploadSelectedFile({
          onPreview: (src) => {
            this.ui.showPreloader(src);
          },
        });
      },
    });

    /**
     * Module for working with tunes
     */
    this.tunes = new Tunes({
      api,
      onChange: (tuneName) => this.tuneToggled(tuneName),
    });

    /**
     * Set saved state
     */
    this._data = {};
    this.data = data;
  }

  /**
   * Renders Block content
   *
   * @public
   *
   * @returns {HTMLDivElement}
   */
  render() {
    return this.ui.render(this.data);
  }

  /**
   * Return Block data
   *
   * @public
   *
   * @returns {ImageToolData}
   */
  save() {
    const caption = this.ui.nodes.caption;

    this._data.caption = caption.innerHTML;

    return this.data;
  }

  /**
   * Makes buttons with tunes: add background, add border, stretch image
   *
   * @public
   *
   * @returns {Element}
   */
  renderSettings() {
    return this.tunes.render(this.data);
  }

  /**
   * Fires after clicks on the Toolbox Image Icon
   * Initiates click on the Select File button
   *
   * @public
   */
  appendCallback() {
    this.ui.nodes.fileButton.click();
  }

  /**
   * Specify paste substitutes
   *
   * @see {@link https://github.com/codex-team/editor.js/blob/master/docs/tools.md#paste-handling}
   * @returns {{tags: string[], patterns: object<string, RegExp>, files: {extensions: string[], mimeTypes: string[]}}}
   */
  static get pasteConfig() {
    return {
      /**
       * Paste HTML into Editor
       */
      tags: [ 'img' ],

      /**
       * Paste URL of image into the Editor
       */
      patterns: {
        image: /https?:\/\/\S+\.(gif|jpe?g|tiff|png)$/i,
      },

      /**
       * Drag n drop file from into the Editor
       */
      files: {
        mimeTypes: [ 'image/*' ],
      },
    };
  }

  /**
   * Specify paste handlers
   *
   * @public
   * @see {@link https://github.com/codex-team/editor.js/blob/master/docs/tools.md#paste-handling}
   * @param {CustomEvent} event - editor.js custom paste event
   *                              {@link https://github.com/codex-team/editor.js/blob/master/types/tools/paste-events.d.ts}
   * @returns {void}
   */
  async onPaste(event) {
    switch (event.type) {
      case 'tag': {
        const image = event.detail.data;

        /** Images from PDF */
        if (/^blob:/.test(image.src)) {
          const response = await fetch(image.src);
          const file = await response.blob();

          this.uploadFile(file);
          break;
        }

        this.uploadUrl(image.src);
        break;
      }
      case 'pattern': {
        const url = event.detail.data;

        this.uploadUrl(url);
        break;
      }
      case 'file': {
        const file = event.detail.file;

        this.uploadFile(file);
        break;
      }
    }
  }

  /**
   * Private methods
   * ̿̿ ̿̿ ̿̿ ̿'̿'\̵͇̿̿\з= ( ▀ ͜͞ʖ▀) =ε/̵͇̿̿/’̿’̿ ̿ ̿̿ ̿̿ ̿̿
   */

  /**
   * Stores all Tool's data
   *
   * @private
   *
   * @param {ImageToolData} data - data in Image Tool format
   */
  set data(data) {
    this.image = data.file;

    this._data.caption = data.caption || '';
    this.ui.fillCaption(this._data.caption);

    Tunes.tunes.forEach(({ name: tune }) => {
      const value = typeof data[tune] !== 'undefined' ? data[tune] === true || data[tune] === 'true' : false;

      this.setTune(tune, value);
    });
  }

  /**
   * Return Tool data
   *
   * @private
   *
   * @returns {ImageToolData}
   */
  get data() {
    return this._data;
  }

  /**
   * Set new image file
   *
   * @private
   *
   * @param {object} file - uploaded file data
   */
  set image(file) {
    this._data.file = file || {};

    if (file && file.url) {
      this.ui.fillImage(file.url);
    }
  }

  /**
   * File uploading callback
   *
   * @private
   *
   * @param {UploadResponseFormat} response - uploading server response
   * @returns {void}
   */
  onUpload(response) {
    if (response.success && response.file) {
      this.image = response.file;
    } else {
      this.uploadingFailed('incorrect response: ' + JSON.stringify(response));
    }
  }

  /**
   * Handle uploader errors
   *
   * @private
   * @param {string} errorText - uploading error text
   * @returns {void}
   */
  uploadingFailed(errorText) {
    console.log('Image Tool: uploading failed because of', errorText);

    this.api.notifier.show({
<<<<<<< HEAD
      message: 'Couldn’t upload image. Please try another.',
      style: 'error'
=======
      message: this.api.i18n.t('Can not upload an image, try another'),
      style: 'error',
>>>>>>> b2bf8db6
    });
    this.ui.hidePreloader();
  }

  /**
   * Callback fired when Block Tune is activated
   *
   * @private
   *
   * @param {string} tuneName - tune that has been clicked
   * @returns {void}
   */
  tuneToggled(tuneName) {
    // inverse tune state
    this.setTune(tuneName, !this._data[tuneName]);
  }

  /**
   * Set one tune
   *
   * @param {string} tuneName - {@link Tunes.tunes}
   * @param {boolean} value - tune state
   * @returns {void}
   */
  setTune(tuneName, value) {
    this._data[tuneName] = value;

    this.ui.applyTune(tuneName, value);

    if (tuneName === 'stretched') {
      /**
       * Wait until the API is ready
       */
      Promise.resolve().then(() => {
        const blockId = this.api.blocks.getCurrentBlockIndex();

        this.api.blocks.stretchBlock(blockId, value);
      })
        .catch(err => {
          console.error(err);
        });
    }
  }

  /**
   * Show preloader and upload image file
   *
   * @param {File} file - file that is currently uploading (from paste)
   * @returns {void}
   */
  uploadFile(file) {
    this.uploader.uploadByFile(file, {
      onPreview: (src) => {
        this.ui.showPreloader(src);
      },
    });
  }

  /**
   * Show preloader and upload image by target url
   *
   * @param {string} url - url pasted
   * @returns {void}
   */
  uploadUrl(url) {
    this.ui.showPreloader(url);
    this.uploader.uploadByUrl(url);
  }
}<|MERGE_RESOLUTION|>--- conflicted
+++ resolved
@@ -346,13 +346,8 @@
     console.log('Image Tool: uploading failed because of', errorText);
 
     this.api.notifier.show({
-<<<<<<< HEAD
-      message: 'Couldn’t upload image. Please try another.',
-      style: 'error'
-=======
-      message: this.api.i18n.t('Can not upload an image, try another'),
+      message: this.api.i18n.t('Couldn’t upload image. Please try another.'),
       style: 'error',
->>>>>>> b2bf8db6
     });
     this.ui.hidePreloader();
   }
